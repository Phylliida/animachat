<template>
  <div class="participants-section">
    <div class="d-flex align-center mb-4">
      <h5 class="text-subtitle-1">Participants</h5>
      <v-spacer />
      <v-btn
        size="small"
        color="primary"
        variant="elevated"
        @click="addParticipant"
      >
        <v-icon icon="mdi-plus" start />
        Add Participant
      </v-btn>
    </div>
    
    <!-- Participants Table -->
    <v-table
      density="compact"
      class="participants-table"
    >
      <thead>
        <tr>
          <th width="40">Type</th>
          <th width="200">
            <div class="d-flex align-center">
              Name
              <v-tooltip location="top">
                <template v-slot:activator="{ props }">
                  <v-icon
                    v-bind="props"
                    icon="mdi-information-outline"
                    size="x-small"
                    class="ml-1"
                    style="opacity: 0.6"
                  />
                </template>
                Click to edit participant names
              </v-tooltip>
            </div>
          </th>
          <th width="250">Model</th>
          <th width="100">Actions</th>
        </tr>
      </thead>
      <tbody>
        <tr
          v-for="participant in participants"
          :key="participant.id"
          class="participant-row"
        >
          <td>
            <v-icon
              :icon="participant.type === 'user' ? 'mdi-account' : 'mdi-robot'"
              :color="participant.type === 'user' ? 'primary' : getModelColor(participant.model)"
              size="small"
            />
          </td>
          <td>
            <div class="editable-name-wrapper">
              <v-text-field
                v-model="participant.name"
                density="compact"
                variant="plain"
                hide-details
                single-line
                class="table-input editable-name"
                :placeholder="getParticipantPlaceholder(participant)"
              >
                <template v-slot:append-inner>
                  <v-icon
                    icon="mdi-pencil"
                    size="x-small"
                    class="edit-indicator"
                  />
                </template>
              </v-text-field>
            </div>
          </td>
          <td>
            <v-select
              v-if="participant.type === 'assistant'"
              v-model="participant.model"
              :items="models"
              item-title="displayName"
              item-value="id"
              density="compact"
              variant="plain"
              hide-details
              single-line
              class="table-input"
            >
              <template v-slot:selection="{ item }">
                <span :style="`color: ${getModelColor(item.raw.id)}; font-weight: 500;`">
                  {{ item.raw.displayName }}
                </span>
              </template>
              <template v-slot:item="{ props, item }">
                <v-list-item v-bind="props">
                  <template v-slot:title>
                    <span :style="`color: ${getModelColor(item.raw.id)}; font-weight: 500;`">
                      {{ item.raw.displayName }}
                    </span>
                  </template>
                </v-list-item>
              </template>
            </v-select>
            <span v-else class="text-disabled">—</span>
          </td>
          <td>
            <v-btn
              v-if="participant.type === 'assistant'"
              icon="mdi-cog"
              size="x-small"
              variant="text"
              @click="openSettings(participant)"
              title="Advanced Settings"
            />
            <v-btn
              v-if="participants.length > 2"
              icon="mdi-delete"
              size="x-small"
              variant="text"
              color="error"
              @click="removeParticipant(participant.id)"
              title="Remove Participant"
            />
          </td>
        </tr>
      </tbody>
    </v-table>
    
    <!-- Add Participant Dialog -->
    <v-dialog
      v-model="showAddDialog"
      max-width="400"
    >
      <v-card>
        <v-card-title>New Participant</v-card-title>
        
        <v-card-text>
          <v-radio-group
            v-model="newParticipant.type"
            inline
            hide-details
            class="mb-4"
          >
            <v-radio label="User" value="user" />
            <v-radio label="Assistant" value="assistant" />
          </v-radio-group>
          
          <v-text-field
            v-model="newParticipant.name"
            label="Name"
            :placeholder="newParticipant.name === '' ? '(continue)' : ''"
            variant="outlined"
            density="compact"
            class="mb-4"
          >
            <template v-slot:append-inner v-if="newParticipant.name === ''">
              <v-tooltip location="top">
                <template v-slot:activator="{ props }">
                  <v-icon
                    v-bind="props"
                    icon="mdi-information-outline"
                    size="small"
                    color="info"
                  />
                </template>
                Empty name creates a continuation participant - no formatting will be added
              </v-tooltip>
            </template>
          </v-text-field>
          
          <v-select
            v-if="newParticipant.type === 'assistant'"
            v-model="newParticipant.model"
            :items="models"
            item-title="displayName"
            item-value="id"
            label="Model"
            variant="outlined"
            density="compact"
            @update:model-value="onModelSelected"
          >
            <template v-slot:selection="{ item }">
              <span :style="`color: ${getModelColor(item.raw.id)}; font-weight: 500;`">
                {{ item.raw.displayName }}
              </span>
            </template>
            <template v-slot:item="{ props, item }">
              <v-list-item v-bind="props">
                <template v-slot:title>
                  <span :style="`color: ${getModelColor(item.raw.id)}; font-weight: 500;`">
                    {{ item.raw.displayName }}
                  </span>
                </template>
              </v-list-item>
            </template>
          </v-select>
        </v-card-text>
        
        <v-card-actions>
          <v-spacer />
          <v-btn
            variant="text"
            @click="cancelAddParticipant"
          >
            Cancel
          </v-btn>
          <v-btn
            color="primary"
            variant="elevated"
            :disabled="newParticipant.name === null || newParticipant.name === undefined"
            @click="confirmAddParticipant"
          >
            Add
          </v-btn>
        </v-card-actions>
      </v-card>
    </v-dialog>
    
    <!-- Advanced Settings Dialog -->
    <v-dialog
      v-model="showSettingsDialog"
      max-width="600"
      @update:model-value="onSettingsDialogToggled"
    >
      <v-card v-if="selectedParticipantId">
        <v-card-title>
          <div class="d-flex align-center">
            <v-icon icon="mdi-cog" class="mr-2" />
            Advanced Settings - {{ getParticipantField('name', '') }}
          </div>
        </v-card-title>
        
        <v-card-text>
          <v-textarea
            :model-value="getParticipantField('systemPrompt', '')"
            @update:model-value="(val) => setParticipantField('systemPrompt', val)"
            label="System Prompt"
            variant="outlined"
            rows="4"
            hide-details
            class="mb-4"
            placeholder="You are a helpful AI assistant..."
          />
          
          <v-slider
            :model-value="getParticipantSettingsField('temperature', 1.0)"
            @update:model-value="(val) => setParticipantSettingsField('temperature', val)"
            :min="0"
            :max="2"
            :step="0.1"
            thumb-label
            label="Temperature"
            hide-details
            class="mb-4"
            color="primary"
          >
            <template v-slot:append>
              <v-text-field
                :model-value="getParticipantSettingsField('temperature', 1.0)"
                @update:model-value="(val) => setParticipantSettingsField('temperature', parseFloat(val))"
                type="number"
                density="compact"
                style="width: 70px"
                variant="outlined"
                hide-details
                single-line
                :min="0"
                :max="2"
                :step="0.1"
              />
            </template>
          </v-slider>
          
          <v-text-field
            :model-value="getParticipantSettingsField('maxTokens', 1.0)"
            @update:model-value="(val) => setParticipantSettingsField('maxTokens', Number(val))"
            type="number"
            label="Max Tokens"
            variant="outlined"
            hide-details
            :min="1"
            :max="200000"
          />
          
          <v-divider class="my-4" />
          
          <h4 class="text-subtitle-1 mb-3">Context Management</h4>
          <p class="text-caption text-grey mb-3">
            These settings control how conversation history is managed.
          </p>
          <v-checkbox
            v-model="participantContextOverride"
            label="Override conversation context settings"
            density="compact"
            hide-details
            class="mb-3"
          />
          
          <div v-if="participantContextOverride" class="ml-4">
            <v-select
              :model-value="getParticipantContextOverrideField('strategy', 'append')"
              @update:model-value="(val) => updateContextOverrideStrategy(val)"
              :items="contextStrategies"
              item-title="title"
              item-value="value"
              label="Context Strategy"
              variant="outlined"
              density="compact"
              class="mb-3"
            >
              <template v-slot:item="{ props, item }">
                <v-list-item v-bind="props">
                  <template v-slot:subtitle>
                    {{ item.raw.description }}
                  </template>
                </v-list-item>
              </template>
            </v-select>
            <div v-if="getParticipantContextOverrideField('strategy', 'append') === 'rolling'">
              <v-text-field
                :model-value="getParticipantContextOverrideField('maxTokens', 50000)"
                @update:model-value="(val) => setParticipantContextOverrideField('maxTokens', Number(val))"
                type="number"
                label="Max Tokens"
                variant="outlined"
                density="compact"
                hide-details
                :min="1000"
                :max="200000"
                class="mb-3">
                <template v-slot:append-inner>
                  <v-tooltip location="top">
                    <template v-slot:activator="{ props }">
                      <v-icon v-bind="props" size="small">
                        mdi-help-circle-outline
                      </v-icon>
                    </template>
                    Maximum tokens to keep in context. Older messages beyond this limit will be dropped.
                  </v-tooltip>
                </template>
              </v-text-field>
              
              <v-text-field
                :model-value="getParticipantContextOverrideField('maxGraceTokens', 10000)"
                @update:model-value="(val) => setParticipantContextOverrideField('maxGraceTokens', Number(val))"
                type="number"
                label="Grace Tokens"
                variant="outlined"
                density="compact"
                hide-details
                :min="0"
                :max="50000"
                class="mb-3">
                <template v-slot:append-inner>
                  <v-tooltip location="top">
                    <template v-slot:activator="{ props }">
                      <v-icon v-bind="props" size="small">
                        mdi-help-circle-outline
                      </v-icon>
                    </template>
                  Additional tokens allowed before truncation. Helps maintain cache efficiency.
                  </v-tooltip>
                </template>
              </v-text-field>
            </div>
          </div>
          
          <v-alert
            type="info"
            variant="tonal"
            density="compact"
            class="mt-4"
          >
            These settings override the default model parameters for this participant.
          </v-alert>
        </v-card-text>
        
        <v-card-actions>
          <v-spacer />
          <v-btn
            variant="text"
            @click="closeSettings"
          >
            Close
          </v-btn>
        </v-card-actions>
      </v-card>
    </v-dialog>
  </div>
</template>

<script setup lang="ts">
import { ref, computed, watch, PropType } from 'vue';
import type { Participant, Model } from '@deprecated-claude/shared';
<<<<<<< HEAD
import { getModelColor } from '@/utils/modelColors';
=======
import { get as _get, set as _set, cloneDeep, isEqual } from 'lodash-es';
>>>>>>> 06dff188

const props = defineProps({
  modelValue: {
    type: Array as PropType<Participant[]>,
    required: true
  },
  models: {
    type: Array as PropType<Model[]>,
    required: true
  }
});

const emit = defineEmits<{
  'update:modelValue': [value: Participant[]];
}>();

const participants = computed({
  get: () => props.modelValue,
  set: (value) => emit('update:modelValue', value)
});

const showAddDialog = ref(false);
const showSettingsDialog = ref(false);
const selectedParticipantId = ref<string | null>(null);
const newParticipant = ref<any>({
  type: 'assistant',
  name: '',
  model: ''
});

const defaultContextOverrideAppend = {
  strategy: 'append',
  cacheInterval: 10000
}

const defaultContextOverrideRollingWindow = {
  strategy: 'rolling',
  maxTokens: 50000,
  maxGraceTokens: 10000,
  cacheMinTokens: 5000,
  cacheDepthFromEnd: 5
}

function getDefaultContextOverride(strategy) {
  return strategy == 'append'
    ? defaultContextOverrideAppend
    : defaultContextOverrideRollingWindow;
}

// Context management settings for participant
const participantContextOverride = ref(false);

const contextStrategies = [
  {
    value: 'append',
    title: 'Append',
    description: 'Keeps all messages, moves cache marker forward'
  },
  {
    value: 'rolling',
    title: 'Rolling Window',
    description: 'Maintains a sliding window of recent messages'
  }
];


// generic functions for getting and setting participant fields
// these need to send updates correctly by modifying the participants array
// having a "cur modifying participant" object will not work bc it may be a copy
// and thus when you make changes they (sometimes) won't persist
function getParticipantField(path: string, defaultValue: any) {
  const p = participants.value.find(p => p.id === selectedParticipantId.value);
  return _get(p ?? {}, path, defaultValue);
}

function setParticipantField(path: string, value: any) {
  const list = participants.value;
  const idx = list.findIndex(p => p.id === selectedParticipantId.value);
  if (idx < 0) return;

  const updated = cloneDeep(list);
  _set(updated[idx], path, value);

  // avoid no-op emits
  if (isEqual(list[idx], updated[idx])) return;
  
  // emit the modified participants array
  participants.value = updated;
}

function getParticipantSettingsField(settingsFieldName: string, defaultValue: any) {
  return getParticipantField("settings." + settingsFieldName, defaultValue);
}

function setParticipantSettingsField(settingsFieldName: string, value: any) {
  // Do not modify existing copy (that may be overwritten/may be a proxy)
  // instead we need to send changes back up by using these methods
  var currentSettings = cloneDeep(getParticipantField("settings", {
    // default settings if unspecified
    temperature: 1.0,
    maxTokens: 1024
  }));
  
  _set(currentSettings, settingsFieldName, value);
  
  setParticipantField('settings', currentSettings);
}

function getParticipantContextOverrideField(contextOverrideFieldName: string, defaultValue: any) {
  return getParticipantField('contextManagement.' + contextOverrideFieldName, defaultValue);
}

function setParticipantContextOverrideField(contextOverrideFieldName: string, value: any) {
  // Do not modify existing copy (that may be overwritten/may be a proxy)
  // instead we need to send changes back up by using these methods
  var currentContextOverride = cloneDeep(getParticipantField('contextManagement',
    getDefaultContextOverride(getParticipantContextOverrideField("strategy", "append"))));
  
  _set(currentContextOverride, contextOverrideFieldName, value);
  
  setParticipantField("contextManagement", currentContextOverride);
}

function updateContextOverrideStrategy(strategy: string) {
  setParticipantContextOverrideField("strategy", strategy);
  // reset to default values for new strategy (this uses the assigned strategy when looking up)
  setParticipantField("contextManagement", getDefaultContextOverride(strategy));
}

function getParticipantPlaceholder(participant: any) {
  if (participant.name === '') {
    return '(continue)';
  }
  return 'Enter name...';
}

function addParticipant() {
  newParticipant.value = {
    type: 'assistant',
    name: '',
    model: props.models[0]?.id || ''
  };
  showAddDialog.value = true;
}

function confirmAddParticipant() {
  const participant: any = {
    id: 'temp-' + Date.now(), // Temporary ID
    conversationId: '', // Will be set by parent
    type: newParticipant.value.type,
    name: newParticipant.value.name,
    isActive: true
  };
  
  if (newParticipant.value.type === 'assistant') {
    participant.model = newParticipant.value.model;
    participant.systemPrompt = '';
    participant.settings = {
      temperature: 1.0,
      maxTokens: 1024
    };
  }
  
  const updated = [...participants.value, participant];
  emit('update:modelValue', updated);
  
  showAddDialog.value = false;
  newParticipant.value = {
    type: 'assistant',
    name: '',
    model: ''
  };
}

function cancelAddParticipant() {
  showAddDialog.value = false;
  newParticipant.value = {
    type: 'assistant',
    name: '',
    model: ''
  };
}

function removeParticipant(id: string) {
  const updated = participants.value.filter(p => p.id !== id);
  emit('update:modelValue', updated);
}

// when toggle checkbox, set context overrides to default/unknown as needed
watch(participantContextOverride, () => {
  if (!selectedParticipantId.value) return;
  if (participantContextOverride.value) {
    if (getParticipantField('contextManagement', null) == null) {
      setParticipantField('contextManagement', getDefaultContextOverride(getParticipantContextOverrideField("strategy", "append")));
    }
  } else {
    setParticipantField('contextManagement', undefined);
  }
});

function openSettings(participant: Participant) {
  // we edit a draft, actually apply changes later
  selectedParticipantId.value = participant.id;
  participantContextOverride.value = Boolean(participant.contextManagement);
  
  showSettingsDialog.value = true;
}

// ensure close settings is called when the user clicks out of the box instead of the close button
function onSettingsDialogToggled(open: boolean) {
  if (!open) closeSettings();
}

function closeSettings() {
  showSettingsDialog.value = false;
  selectedParticipantId.value = null;
  participantContextOverride.value = false;
}

function onModelSelected(modelId: string) {
  // If the name is empty or hasn't been customized, set it to the model's shortName
  if (!newParticipant.value.name || newParticipant.value.name === '') {
    const model = props.models.find(m => m.id === modelId);
    if (model) {
      newParticipant.value.name = model.shortName || model.displayName;
    }
  }
}
</script>

<style scoped>
.participants-section {
  margin-top: 1rem;
}

.participants-table {
  border: 1px solid rgba(var(--v-border-color), var(--v-border-opacity));
  border-radius: 4px;
  overflow: hidden;
}

.participants-table th {
  font-weight: 600;
  font-size: 0.875rem;
  text-align: left;
  padding: 12px 16px !important;
  background: rgba(var(--v-theme-surface-variant), 0.5);
}

.participants-table td {
  padding: 8px 16px !important;
  vertical-align: middle;
}

.participant-row {
  transition: background-color 0.2s;
}

.participant-row:hover {
  background-color: rgba(var(--v-theme-on-surface), 0.04);
}

.table-input {
  margin-top: -4px;
  margin-bottom: -4px;
}

.table-input :deep(.v-field) {
  padding: 0;
}

.table-input :deep(.v-field__input) {
  padding: 4px 0;
  min-height: 32px;
}

.table-input :deep(.v-field__append-inner) {
  padding-top: 4px;
}

.table-input :deep(.v-input__details) {
  display: none;
}

/* Make select dropdown more compact */
.table-input :deep(.v-select__selection) {
  margin: 0;
}

/* Editable name field styles */
.editable-name-wrapper {
  position: relative;
}

.editable-name {
  cursor: text;
}

.editable-name :deep(.v-field__input) {
  cursor: text;
}

/* Edit indicator icon - hidden by default */
.edit-indicator {
  opacity: 0;
  transition: opacity 0.2s ease;
  color: rgba(var(--v-theme-on-surface), 0.4);
}

/* Show edit icon on hover */
.editable-name-wrapper:hover .edit-indicator {
  opacity: 1;
}

/* Add subtle background on hover */
.editable-name-wrapper:hover .editable-name :deep(.v-field) {
  background-color: rgba(var(--v-theme-primary), 0.04);
  border-radius: 4px;
  padding: 0 8px;
}

/* Add border when focused */
.editable-name :deep(.v-field--focused) {
  background-color: rgba(var(--v-theme-primary), 0.08);
  border-radius: 4px;
  padding: 0 8px;
  box-shadow: inset 0 0 0 1px rgba(var(--v-theme-primary), 0.3);
}

/* Ensure placeholder text is visible */
.editable-name :deep(.v-field__input::placeholder) {
  color: rgba(var(--v-theme-on-surface), 0.3);
  opacity: 1;
}
</style><|MERGE_RESOLUTION|>--- conflicted
+++ resolved
@@ -396,11 +396,8 @@
 <script setup lang="ts">
 import { ref, computed, watch, PropType } from 'vue';
 import type { Participant, Model } from '@deprecated-claude/shared';
-<<<<<<< HEAD
 import { getModelColor } from '@/utils/modelColors';
-=======
 import { get as _get, set as _set, cloneDeep, isEqual } from 'lodash-es';
->>>>>>> 06dff188
 
 const props = defineProps({
   modelValue: {
@@ -444,7 +441,7 @@
   cacheDepthFromEnd: 5
 }
 
-function getDefaultContextOverride(strategy) {
+function getDefaultContextOverride(strategy: string) {
   return strategy == 'append'
     ? defaultContextOverrideAppend
     : defaultContextOverrideRollingWindow;
